###########################
#
# Package:
#   image
#
# Provides:
#   Provides model image classes and functions.
#

import themispy
from themispy.utils import *

import numpy as np
import copy
import re
from scipy import interpolate as sint
from scipy.signal import fftconvolve
import matplotlib.pyplot as plt
from matplotlib import cm

# Some constants
rad2uas = 180.0/np.pi * 3600 * 1e6
uas2rad = np.pi/(180.0 * 3600 * 1e6)


class model_image :
    """
    Base class for Themis image models.
    This base class is intended to mirror the :cpp:class:`Themis::model_image` base class, providing 
    explicit visualizations of the output of :cpp:class:`Themis::model_image`-derived model analyses.
    
    Args:
      themis_fft_sign (bool): If True will assume the Themis-default FFT sign convention, which reflects the reconstructed image through the origin. Default: True.

    Attributes:
      parameters (list): Parameter list for a given model. Default: None.
      size (int): Number of parameters for a given model. Default: None.
      themis_fft_sign (bool): Themis FFT sign convention flag.
      time (float): Time at which image is to be generated.
    """
    
    def __init__(self, themis_fft_sign=True) :
        self.parameters=None
        self.size=None
        self.themis_fft_sign=themis_fft_sign
        self.time=0
        
    def generate(self,parameters) :
        """
        Sets the model parameter list.  Mirrors :cpp:func:`Themis::model_image::generate_model`, 
        a similar function within the :cpp:class:`Themis::model_image` class.  Effectively 
        simply copies the parameters into the local list with some additional run-time checking.

        Args:
          parameters (list): Parameter list.

        Returns:
          None.
        """
        self.parameters = np.copy(parameters)
        if (len(self.parameters)<self.size) :
            raise RuntimeError("Parameter list is inconsistent with the number of parameters expected.")
    
    def intensity_map(self,x,y,parameters=None,verbosity=0) :
        """
        External access function to the intenesity map.  Child classes should not overwrite 
        this function.  This implements some parameter assessment and checks the FFT sign
        convention.

        Args:
          x (numpy.ndarray): Array of -RA offsets in microarcseconds (usually plaid 2D).
          y (numpy.ndarray): Array of Dec offsets in microarcseconds (usually plaid 2D).
          parameters (list): Parameter list. If none is provided, uses the current set of parameters. Default: None.
          verbosity (int): Verbosity parameter. If nonzero, prints information about model properties. Default: 0.

        Returns:
          (numpy.ndarray) Array of intensity values at positions (x,y) in :math:`Jy/\\mu as^2`.
        """

        # 
        if (self.themis_fft_sign==True) :
            x = -x
            y = -y
            if (verbosity>0) :
                print("Reflecting through origin to correct themis FFT sign convention")

        if (not parameters is None) :
            self.generate(parameters)

        I = self.generate_intensity_map(x,y,verbosity=verbosity)

        if (self.themis_fft_sign==True) :
            x = -x
            y = -y
            if (verbosity>0) :
                print("Unreflecting through origin to correct themis FFT sign convention")
        
        return I
    
    def generate_intensity_map(self,x,y,verbosity=0) :
        """
        Hook for the intensity map function in child classes.  Assumes that the parameters
        list has been set.  This should never be called externally.

        Args:
          x (numpy.ndarray): Array of -RA offsets in microarcseconds (usually plaid 2D).
          y (numpy.ndarray): Array of Dec offsets in microarcseconds (usually plaid 2D).
          verbosity (int): Verbosity parameter. If nonzero, prints information about model properties. Default: 0.

        Returns:
          (numpy.ndarray) Array of intensity values at positions (x,y) in :math:`Jy/\\mu as^2`.
        """
        
        raise NotImplementedError("intensity_map must be defined in children classes of model_image.")

    def parameter_name_list(self) :
        """
        Hook for returning a list of parameter names.  Currently just returns the list of p0-p(size-1).

        Returns:
          (list) List of strings of variable names.
        """

        return [ 'p%i'%(j) for j in range(self.size) ]
    
    
    def set_time(self,time) :
        """
        Sets time.

        Args:
          time (float): Time in hours.
        """
        
        self.time = time
    
    
class model_image_symmetric_gaussian(model_image) :
    """
    Symmetric gaussian image class that is a mirror of :cpp:class:`Themis::model_image_symmetric_gaussian`.
    Has parameters:

    * parameters[0] ... Total intensity :math:`I_0` (Jy)
    * parameters[1] ... Standard deviation :math:`\\sigma` (rad)

    and size=2.

    Args:
      themis_fft_sign (bool): If True will assume the Themis-default FFT sign convention, which reflects the reconstructed image through the origin. Default: True.
    """

    def __init__(self, themis_fft_sign=True) :
        super().__init__(themis_fft_sign)
        self.size=2

        
    def generate_intensity_map(self,x,y,verbosity=0) :
        """
        Internal generation of the intensity map. In practice you almost certainly want to call :func:`model_image.intensity_map`.

        Args:
          x (numpy.ndarray): Array of -RA offsets in microarcseconds (usually plaid 2D).
          y (numpy.ndarray): Array of Dec offsets in microarcseconds (usually plaid 2D).
          verbosity (int): Verbosity parameter. If nonzero, prints information about model properties. Default: 0.

        Returns:
          (numpy.ndarray) Array of intensity values at positions (x,y) in :math:`Jy/\\mu as^2`.
        """
        
        s = self.parameters[1] * rad2uas
        I0 = self.parameters[0] / (2.*np.pi*s**2)

        I = I0 * np.exp( - 0.5*( x**2 + y**2 )/s**2 )
        
        if (verbosity>0) :
            print("Symmetric Gaussian:",I0,s)
            
        return I

    
    def parameter_name_list(self) :
        """
        Producess a lists parameter names.

        Returns:
          (list) List of strings of variable names.
        """

        return [ r'$I_0$ (Jy)', r'$\sigma$ (rad)']
    
    
class model_image_asymmetric_gaussian(model_image) :
    """
    Asymmetric gaussian image class that is a mirror of :cpp:class:`Themis::model_image_asymmetric_gaussian`.
    Has parameters:

    * parameters[0] ... Total intensity :math:`I_0` (Jy)
    * parameters[1] ... Symmetrized standard deviation :math:`\\sigma` (rad)
    * parameters[2] ... Asymmetry parameter :math:`A` in (0,1)
    * parameters[3] ... Position angle :math:`\\phi` (rad)

    and size=4.

    Args:
      themis_fft_sign (bool): If True will assume the Themis-default FFT sign convention, which reflects the reconstructed image through the origin. Default: True.
    """

    def __init__(self, themis_fft_sign=True) :
        super().__init__(themis_fft_sign)
        self.size=4

        
    def generate_intensity_map(self,x,y,verbosity=0) :
        """
        Internal generation of the intensity map. In practice you almost certainly want to call :func:`model_image.intensity_map`.

        Args:
          x (numpy.ndarray): Array of -RA offsets in microarcseconds (usually plaid 2D).
          y (numpy.ndarray): Array of Dec offsets in microarcseconds (usually plaid 2D).
          verbosity (int): Verbosity parameter. If nonzero, prints information about model properties. Default: 0.

        Returns:
          (numpy.ndarray) Array of intensity values at positions (x,y) in :math:`Jy/\\mu as^2`.
        """
        
        s = abs(self.parameters[1]) * rad2uas
        A = max(min(self.parameters[2],0.99),0.0)
        sm = s/np.sqrt(1.+A)
        sM = s/np.sqrt(1.-A)
        I0 = abs(self.parameters[0]) / (2.*np.pi*sm*sM)
        phi = self.parameters[3]

        c = np.cos(phi)
        s = np.sin(phi)
        dxm = c*x - s*y
        dxM = s*x + c*y

        I = I0 * np.exp( - 0.5*( dxm**2/sm**2 + dxM**2/sM**2 ) )

        if (verbosity>0) :
            print("Asymmetric Gaussian:",I0,sm,sM,phi)

        return I

    
    def parameter_name_list(self) :
        """
        Producess a lists parameter names.

        Returns:
          (list) List of strings of variable names.
        """

        return [ r'$I_0$ (Jy)', r'$\sigma$ (rad)', r'$A$', r'$\phi$ (rad)']
    



class model_image_crescent(model_image) :
    """
    Symmetric gaussian image class that is a mirror of :cpp:class:`Themis::model_image_crescent`.
    Has parameters:

    * parameters[0] ... Total intensity :math:`I_0` (Jy)
    * parameters[1] ... Outer radius :math:`R` (rad)
    * parameters[2] ... Width paramter :math:`\\psi` in (0,1)
    * parameters[3] ... Asymmetry parmaeter :math:`\\tau` in (0,1)
    * parameters[4] ... Position angle :math:`\\phi` (rad)

    and size=5.

    Args:
      themis_fft_sign (bool): If True will assume the Themis-default FFT sign convention, which reflects the reconstructed image through the origin. Default: True.
    """

    def __init__(self, themis_fft_sign=True) :
        super().__init__(themis_fft_sign)
        self.size=5

        
    def generate_intensity_map(self,x,y,verbosity=0) :
        """
        Internal generation of the intensity map. In practice you almost certainly want to call :func:`model_image.intensity_map`.

        Args:
          x (numpy.ndarray): Array of -RA offsets in microarcseconds (usually plaid 2D).
          y (numpy.ndarray): Array of Dec offsets in microarcseconds (usually plaid 2D).
          verbosity (int): Verbosity parameter. If nonzero, prints information about model properties. Default: 0.

        Returns:
          (numpy.ndarray) Array of intensity values at positions (x,y) in :math:`Jy/\\mu as^2`.
        """

        # Make sure that delta ring is resolvable
        dx = 1.5*max(abs(x[1,1]-x[0,0]),abs(y[1,1]-y[0,0]))
        self.parameters[2] = max(self.parameters[2],dx/(self.parameters[1]*rad2uas))

        I0 = max(1e-8,self.paramters[0])
        Rp = max(1e-20,self.parameters[1]) * rad2uas
        Rn = min( max(1e-4,1-self.parameters[2]), 0.9999 ) * Rp
        d = min(max(self.parameters[3],1e-4),0.9999) * (Rp - Rn)
        a = d * np.cos(self.parameters[4])
        b = d * np.sin(self.parameters[4])
        I0 = I0/(np.pi*(Rp**2-Rn**2))
        I = I0+0*x
        I *= ((x**2+y**2)<=Rp**2)
        I *= (((x-a)**2+(y-b)**2)>=Rn**2)
        
        if (verbosity>0) :
            print("KD Crescent:",I0,Rp,Rn,a,b)

        return I    

    
    def parameter_name_list(self) :
        """
        Producess a lists parameter names.

        Returns:
          (list) List of strings of variable names.
        """

        return [ r'$I_0$ (Jy)', r'$R_{\rm out}$ (rad)', r'$\psi$', r'$\epsilon$', r'$\tau$', r'$\phi$ (rad)']

    
class model_image_xsring(model_image) :
    """
    Symmetric gaussian image class that is a mirror of :cpp:class:`Themis::model_image_xsring`.
    Has parameters:

    * parameters[0] ... Total intensity :math:`I_0` (Jy)
    * parameters[1] ... Outer radius :math:`R` (rad)
    * parameters[2] ... Width paramter :math:`\\psi` in (0,1)
    * parameters[3] ... Eccentricity parameter :math:`\\epsilon` in (0,1)
    * parameters[4] ... Linear fade parameter math:`f` in (0,1)
    * parameters[5] ... Position angle :math:`\\phi` (rad)

    and size=6.

    Args:
      themis_fft_sign (bool): If True will assume the Themis-default FFT sign convention, which reflects the reconstructed image through the origin. Default: True.
    """

    def __init__(self, themis_fft_sign=True) :
        super().__init__(themis_fft_sign)
        self.size=6

        
    def generate_intensity_map(self,x,y,verbosity=0) :
        """
        Internal generation of the intensity map. In practice you almost certainly want to call :func:`model_image.intensity_map`.

        Args:
          x (numpy.ndarray): Array of -RA offsets in microarcseconds (usually plaid 2D).
          y (numpy.ndarray): Array of Dec offsets in microarcseconds (usually plaid 2D).
          verbosity (int): Verbosity parameter. If nonzero, prints information about model properties. Default: 0.

        Returns:
          (numpy.ndarray) Array of intensity values at positions (x,y) in :math:`Jy/\\mu as^2`.
        """

        I0 = max(1e-8,self.parameters[0])
        Rp = max(1e-20,self.parameters[1]) * rad2uas
        Rin = min( max(1e-4,1-self.parameters[2]), 0.9999 ) * Rp
        d = min(max(self.parameters[3],1e-4),0.9999) * (Rp - Rin)
        f = min(max(self.parameters[4],1e-4),0.9999);
        phi = self.parameters[5]

        Iring0 = (1-gq)*(2.*I0/np.pi) *1.0/((1.0+f)*(Rp**2 - Rin**2) - (1.0-f)*d*Rin**2/Rp);

        c = np.cos(phi)
        s = np.sin(phi)
        dx = x*c - y*s
        dy = x*s + y*c

        Iring = Iring0*(0.5*(1.0-dx/Rp) + 0.5*f*(1.0+dx/Rp)) 
        Iring *= ((dx**2+dy**2)<=Rp**2)
        Iring *= (((dx-d)**2+(dy)**2)>Rin**2)
        
        if (verbosity>0) :
            print("xsring:",I0,Rp,Rn,a,b)

        return Iring

    
    def parameter_name_list(self) :
        """
        Producess a lists parameter names.

        Returns:
          (list) List of strings of variable names.
        """

        return [ r'$I_0$ (Jy)', r'$R_{\rm out}$ (rad)', r'$\psi$', r'$\epsilon$', r'$f$', r'$\phi$ (rad)']


class model_image_xsringauss(model_image) :
    """
    Symmetric gaussian image class that is a mirror of :cpp:class:`Themis::model_image_xsringauss`.
    Has parameters:

    * parameters[0] ... Total intensity :math:`I_0` (Jy)
    * parameters[1] ... Outer radius :math:`R` (rad)
    * parameters[2] ... Width parameter :math:`\\psi` in (0,1)
    * parameters[3] ... Eccentricity parameter :math:`\\epsilon` in (0,1)
    * parameters[4] ... Linear fade parameter math:`f` in (0,1)
    * parameters[5] ... FWHM of the main axis of the Gaussian in units of the ring outer radius math:`g_{ax}`
    * parameters[6] ... Gaussian axial ratio math:`a_q`
    * parameters[7] ... Ratio of Gaussian flux to ring flux math:`g_q`
    * parameters[8] ... Position angle :math:`\\phi` (rad)

    and size=9.

    Args:
      themis_fft_sign (bool): If True will assume the Themis-default FFT sign convention, which reflects the reconstructed image through the origin. Default: True.
    """

    def __init__(self, themis_fft_sign=True) :
        super().__init__(themis_fft_sign)
        self.size=9

        
    def generate_intensity_map(self,x,y,verbosity=0) :
        """
        Internal generation of the intensity map. In practice you almost certainly want to call :func:`model_image.intensity_map`.

        Args:
          x (numpy.ndarray): Array of -RA offsets in microarcseconds (usually plaid 2D).
          y (numpy.ndarray): Array of Dec offsets in microarcseconds (usually plaid 2D).
          verbosity (int): Verbosity parameter. If nonzero, prints information about model properties. Default: 0.

        Returns:
          (numpy.ndarray) Array of intensity values at positions (x,y) in :math:`Jy/\\mu as^2`.
        """

        # Make sure that delta ring is resolvable
        dx = 1.5*max(abs(x[1,1]-x[0,0]),abs(y[1,1]-y[0,0]))
        self.parameters[2] = max(self.parameters[2],dx/(self.parameters[1]*rad2uas))
        I0 = max(1e-8,self.parameters[0])
        Rp = max(1e-20,self.parameters[1]) * rad2uas
        Rin = min( max(1e-4,1-self.parameters[2]), 0.9999 ) * Rp
        d = min(max(self.parameters[3],1e-4),0.9999) * (Rp - Rin)
        f = min(max(self.parameters[4],1e-4),0.9999);
        sig1 = max(self.parameters[5],1e-4) * Rp;
        sig2 = max(self.parameters[6],1e-4) * sig1;
        gq = min(max(self.parameters[7],1e-4),0.9999);
        phi = self.parameters[8]


        Iring0 = (1-gq)*(2.*I0/np.pi) *1.0/((1.0+f)*(Rp**2 - Rin**2) - (1.0-f)*d*Rin**2/Rp);
        Igauss0 = gq*I0/(2.*np.pi*sig1*sig2);

        c = np.cos(phi)
        s = np.sin(phi)
        dx = x*c - y*s
        dy = x*s + y*c

        Iring = Iring0*(0.5*(1.0-dx/Rp) + 0.5*f*(1.0+dx/Rp)) 
        Igauss = Igauss0*np.exp( -0.5*((dx-(d-Rin))/sig1)**2 -0.5*((dy/sig2)**2)) 

        Iring *= ((dx**2+dy**2)<=Rp**2)
        Iring *= (((dx-d)**2+(dy)**2)>Rin**2)

        if (verbosity>0) :
            print('xsringauss:',I0, Rp, Rin, d, f, sig1, sig2, gq, phi)

        return (Iring+Igauss)


    def parameter_name_list(self) :
        """
        Producess a lists parameter names.

        Returns:
          (list) List of strings of variable names.
        """

        return [ r'$I_0$ (Jy)', r'$R_{\rm out}$ (rad)', r'$\psi$', r'$\epsilon$', r'$f$', r'$g_{ax}$', r'$a_q$', r'$g_q$', r'$\phi$ (rad)']


class model_image_mring(model_image) :
    """
    fourier mode delta mring model that is a mirror of :cpp:class:`themis::model_image_mring`.
    has parameters:

    * parameters[0] ... total intensity :math:`i_0` (jy)
    * parameters[1] ... radius :math:`r` (rad)
    * parameters[2,3] ... coefficients (re,im) for first mring mode 
    * parameters[4,5] ... coefficients (re,im) for second mring mode
    * parameters[2n,2n+1] ... coefficients for (re,im) for n mring mode 

    and size=2+2*n.

    args:
      themis_fft_sign (bool): if true will assume the themis-default fft sign convention, which reflects the reconstructed image through the origin. default: true.
    """

    def __init__(self, nmodes, themis_fft_sign=True) :
        super().__init__(themis_fft_sign)
        self.size=2+nmodes*2
        self.nmodes = nmodes

        
    def generate_intensity_map(self,x,y,verbosity=0) :
        """
        internal generation of the intensity map. in practice you almost certainly want to call :func:`model_image.intensity_map`.

        args:
          x (numpy.ndarray): array of -ra offsets in microarcseconds (usually plaid 2d).
          y (numpy.ndarray): array of dec offsets in microarcseconds (usually plaid 2d).
          verbosity (int): verbosity parameter. if nonzero, prints information about model properties. default: 0.

        returns:
          (numpy.ndarray) array of intensity values at positions (x,y) in :math:`jy/\\mu as^2`.
        """

        # make sure that delta ring is resolvable
        dx = 1.5*max(abs(x[1,1]-x[0,0]),abs(y[1,1]-y[0,0]))
        line_thickness=2

        i0 = max(1e-8,self.parameters[0])
        r = max(1e-20,self.parameters[1]) * rad2uas

        betalist = [self.parameters[i]+1j*self.parameters[i+1] for i in range(2,2*self.nmodes+2,2)]
        phi = np.angle(y + 1j*x)
        beta_factor = (1.0 + np.sum([2.*np.real(betalist[m-1] * np.exp(1j * m * phi)) for m in range(1,len(betalist)+1)],axis=0))

        val = (i0*dx**2/(2*np.pi*r*dx*line_thickness)
                * beta_factor
                * (r - dx*line_thickness/2 < np.sqrt((x)**2 + (y)**2))
                * (r + dx*line_thickness/2 > np.sqrt((x)**2 + (y)**2)))



        if (verbosity>0) :
            print('mring:',i0, r, betalist)

        return (val)


    def parameter_name_list(self) :
        """
        producess a lists parameter names.

        returns:
          (list) list of strings of variable names.
        """
        nr = [r"$\rm{re}(c_%d)$"%i for i in range(1,self.nmodes+1)]
        ni = [r"$\rm{im}(c_%d)$"%i for i in range(1,self.nmodes+1)]

        names =[r'$i_0$ (jy)', r'$r_{\rm delta}$ (rad)']
        for i in range(self.nmodes):
            names.append(nr[i])
            names.append(ni[i])

        return names

class model_image_mring_floor(model_image) :
    """
    fourier mode delta mring model with floor that is a mirror of :cpp:class:`themis::model_image_mring_floor`.
    has parameters:

    * parameters[0] ... total intensity :math:`i_0` (jy)
    * parameters[1] ... radius :math:`r` (rad)
    * parameters[2] ... fraction of disk flux floor
    * parameters[3,4] ... coefficients (re,im) for first mring mode 
    * parameters[5,6] ... coefficients (re,im) for second mring mode
    * parameters[3+2n,3_2n+1] ... coefficients for (re,im) for n mring mode 

    and size=3+2*n.

    args:
      themis_fft_sign (bool): if true will assume the themis-default fft sign convention, which reflects the reconstructed image through the origin. default: true.
    """

    def __init__(self, nmodes, themis_fft_sign=True) :
        super().__init__(themis_fft_sign)
        self.size=3+nmodes*2
        self.nmodes = nmodes

        
    def generate_intensity_map(self,x,y,verbosity=0) :
        """
        internal generation of the intensity map. in practice you almost certainly want to call :func:`model_image.intensity_map`.

        args:
          x (numpy.ndarray): array of -ra offsets in microarcseconds (usually plaid 2d).
          y (numpy.ndarray): array of dec offsets in microarcseconds (usually plaid 2d).
          verbosity (int): verbosity parameter. if nonzero, prints information about model properties. default: 0.

        returns:
          (numpy.ndarray) array of intensity values at positions (x,y) in :math:`jy/\\mu as^2`.
        """

        # make sure that delta ring is resolvable
        dx = 1.5*max(abs(x[1,1]-x[0,0]),abs(y[1,1]-y[0,0]))
        line_thickness=2

        floor = self.parameters[2]
        ir = max(1e-8,self.parameters[0])*(1-floor)
        id =max(1e-8,self.parameters[0])*floor 
        r = max(1e-20,self.parameters[1]) * rad2uas

        betalist = [self.parameters[i]*np.exp(1j*self.parameters[i+1]) for i in range(3,2*self.nmodes+2,2)]
        phi = np.angle(y + 1j*x)
        beta_factor = (1.0 + np.sum([2.*np.real(betalist[m-1] * np.exp(1j * m * phi)) for m in range(1,len(betalist)+1)],axis=0))

        val = (ir*dx**2/(2*np.pi*r*dx*line_thickness)
                * beta_factor
                * (r - dx*line_thickness/2 < np.sqrt((x)**2 + (y)**2))
                * (r + dx*line_thickness/2 > np.sqrt((x)**2 + (y)**2)))

        val += id*dx**2/(np.pi*r**2)*(x**2+y**2 < r**2)




        if (verbosity>0) :
            print('mring:',ir+id, r, floor, betalist)

        return (val)


    def parameter_name_list(self) :
        """
        producess a lists parameter names.

        returns:
          (list) list of strings of variable names.
        """
        nr = [r"$|c_%d|$"%i for i in range(1,self.nmodes+1)]
        ni = [r"$\rm{arg}(c_%d)$"%i for i in range(1,self.nmodes+1)]

        names =[r'$i_0$ (jy)', r'$r_{\rm delta}$ (rad)', "floor"]
        for i in range(self.nmodes):
            names.append(nr[i])
            names.append(ni[i])
        return names



class model_image_xsring_ellip(model_image) :
    """
    Symmetric gaussian image class that is a mirror of :cpp:class:`Themis::model_image_xsring_ellip`.
    Has parameters:

    * parameters[0] ... Total intensity :math:`I_0` (Jy)
    * parameters[1] ... Outer radius :math:`R` (rad)
    * parameters[2] ... Width parameter :math:`\\psi` in (0,1)
    * parameters[3] ... Eccentricity parameter :math:`\\epsilon` in (0,1)
    * parameters[4] ... Ellipticity parameter, ration of semi-minor to semi-major in (0,1)
    * parameters[5] ... Ellipticity orientation, (rad)
    * parameters[6] ... Linear fade parameter math:`f` in (0,1)
    * parameters[7] ... Position angle :math:`\\phi` (rad)

    and size=8.

    Args:
      themis_fft_sign (bool): If True will assume the Themis-default FFT sign convention, which reflects the reconstructed image through the origin. Default: True.
    """

    def __init__(self, themis_fft_sign=True) :
        super().__init__(themis_fft_sign)
        self.size=8

        
    def generate_intensity_map(self,x,y,verbosity=0) :
        """
        Internal generation of the intensity map. In practice you almost certainly want to call :func:`model_image.intensity_map`.

        Args:
          x (numpy.ndarray): Array of -RA offsets in microarcseconds (usually plaid 2D).
          y (numpy.ndarray): Array of Dec offsets in microarcseconds (usually plaid 2D).
          verbosity (int): Verbosity parameter. If nonzero, prints information about model properties. Default: 0.

        Returns:
          (numpy.ndarray) Array of intensity values at positions (x,y) in :math:`Jy/\\mu as^2`.
        """

        # Make sure that delta ring is resolvable
        dx = 1.5*max(abs(x[1,1]-x[0,0]),abs(y[1,1]-y[0,0]))
        self.parameters[2] = max(self.parameters[2],dx/(self.parameters[1]*rad2uas))

        I0 = max(1e-8,self.parameters[0])
        Rp = max(1e-20,self.parameters[1]) * rad2uas
        Rin = min( max(1e-4,1-self.parameters[2]), 0.9999 ) * Rp
        d = min(max(self.parameters[3],1e-4),0.9999) * (Rp - Rin)
        tau = max(self.parameters[4], 1e-4)
        xit = self.parameters[5]
        f = min(max(self.parameters[6],1e-4),0.9999);
        phi = self.parameters[7]
        scale = 1.0/(1.0-tau)
        c = np.cos(xit)
        s = np.sin(xit)
        ddx = (x*c + y*s)*scale
        ddy = (-x*s + y*c)/scale

        Iring0 = (2.*I0/np.pi) *1.0/((1.0+f)*(Rp**2 - Rin**2) - (1.0-f)*d*Rin**2/Rp);

        c = np.cos(phi)
        s = np.sin(phi)
        dx = ddx*c - ddy*s
        dy = ddx*s + ddy*c

        Iring = Iring0*(0.5*(1.0-dx/Rp) + 0.5*f*(1.0+dx/Rp)) 

        Iring *= ((dx**2+dy**2)<=Rp**2)
        Iring *= (((dx-d)**2+(dy)**2)>Rin**2)

        if (verbosity>0) :
            print('xsring_ellip:',I0, Rp, Rin, d, tau, xit, f, phi)

        return (Iring)


    def parameter_name_list(self) :
        """
        Producess a lists parameter names.

        Returns:
          (list) List of strings of variable names.
        """

        return [ r'$I_0$ (Jy)', r'$R_{\rm out}$ (rad)', r'$\psi$', r'$\epsilon$', r'$\tau$', r'$\xi$ (rad)', r'$f$', r'$g_{ax}$', r'$a_q$', r'$g_q$', r'$\phi$ (rad)']




def direct_cubic_spline_1d(x,f,xx,a=-0.5) :
    """
    Image-space approximate cubic spline convolution along 1D.  Useful for the splined raster image classes.  
    This is VERY slow and should be used for debugging only.

    Args: 
      x (numpy.ndarray): 1D array of positions of the control points. Must have the same length as f.
      f (numpy.ndarray): 1D array of heights of the control points.  Must have the same length as x.
      xx (numpy.ndarray): 1D array of positions at which to compute inteperolated values of f.
      a (float): Cubic spline control parameter. Default: -0.5.

    Returns:
      (numpy.ndarray): 1D array with the values of f interpolated to positions xx.
    """

    Dx = x[1]-x[0]
    ff = 0*xx
    for j in range(len(xx)) :
        dx = (x-xx[j])/Dx
        w = (-a)*(dx**3+5*dx**2+8*dx+4)*(dx>=-2)*(dx<-1) + (-(a+2)*dx**3-(a+3)*dx**2+1)*(dx>=-1)*(dx<=0) + ((a+2)*dx**3-(a+3)*dx**2+1)*(dx>0)*(dx<=1) + (-a)*(-dx**3+5*dx**2-8*dx+4)*(dx>1)*(dx<=2)
        ff[j] = np.sum(w*f)

    return ff


def direct_cubic_spline_2d(x,y,f,xx,yy,rotation_angle=None,a=-0.5) :
    """
    Image-space approximate cubic spline convolution in 2D.  This is accomplished by 
    convolving along x and they y.  Expects the data to be stored in a rectalinear grid.  
    Useful for the splined raster image classes.  This is VERY slow and should be used 
    for debugging only.

    Args:
      x (numpy.ndarray): 1D array of positions of the control points in the x direction. Must have the same length as f.shape[0].
      y (numpy.ndarray): 1D array of positions of the control points in the y direction. Must have the same length as f.shape[1].
      f (numpy.ndarray): 2D array of heights of the control points.  Must have f.shape=[x.size,y.size].
      xx (numpy.ndarray): 1D array of positions at which to compute inteperolated values of f.
      ff (numpy.ndarray): 1D array of positions at which to compute inteperolated values of f.
      rotation_angle (float): Rotation angle of the field counter-clockwise in radians. If None, no rotation is performed. Default: None.
      a (float): Cubic spline control parameter. Default: -0.5.

    Returns:
      (numpy.ndarray): 2D array with the values of ff interpolated to positions [xx,yy].
    """

    # 1st pass in x direction to get up-sampled control points
    ff1=np.zeros((xx.size,f.shape[1]))
    for j in range(f.shape[1]) :
        ff1[:,j] = direct_cubic_spline_1d(x,f[:,j],xx,a=a)

    # 2nd pass in y direction to get full up-sampled data
    ff = np.zeros((xx.size,yy.size))
    for j in range(ff.shape[0]) :
        ff[j,:] = direct_cubic_spline_1d(y,ff1[j,:],yy,a=a)

    # Rotate
    if (not rotation_angle is None) :
        interp_obj = sint.RectBivariateSpline(-xx,-yy,ff)
        cpa = np.cos(rotation_angle)
        spa = np.sin(rotation_angle)
        for i in range(xx.shape[0]) :
            for j in range(yy.shape[0]) :
                xxr = cpa*xx[i] + spa*yy[j]
                yyr = -spa*xx[i] + cpa*yy[j]
                ff[i,j] = interp_obj(-xxr,-yyr)

    return ff


def W_cubic_spline_1d(k,a=-0.5) :
    """
    Fourier domain convolution function for the approximate 1D cubic spline.
    Useful for the splined raster image classes.

    Args:
      k (numpy.ndarray): Wavenumber.
      a (float): Cubic spline control parameter. Default: -0.5.

    Returns:
      (numpy.ndarray): 1D array of values of the cubic spline weight function evaluated at each value of k.
    """

    abk = np.abs(k)
    ok4 = 1.0/(abk**4+1e-10)
    ok3 = np.sign(k)/(abk**3+1e-10)

    return np.where( np.abs(k)<1e-2,
                     1 - ((2*a+1)/15.0)*k**2 + ((16*a+1)/560.0)*k**4,
                     ( 12.0*ok4*( a*(1.0-np.cos(2*k)) + 2.0*(1.0-np.cos(k)) )
                       - 4.0*ok3*np.sin(k)*( 2.0*a*np.cos(k) + (4*a+3) ) ) )


def fft_cubic_spline_2d(x,y,f,xx,yy,rotation_angle=None,a=-0.5) :
    """
    FFT cubic spline convolution in 2D. This is accomplished by directly evaluating the
    Fourier transform of f (as a sum of Fourier components), applying the cubic spline as
    a filter in the Fourier space, and then inverting the Fourier transfor with FFT. 
    Expects the data to be stored in a rectalinear grid. Useful for the splined raster 
    image classes.

    Args:
      x (numpy.ndarray): 1D array of positions of the control points in the x direction. Must have the same length as f.shape[0].
      y (numpy.ndarray): 1D array of positions of the control points in the y direction. Must have the same length as f.shape[1].
      f (numpy.ndarray): 2D array of heights of the control points.  Must have f.shape=[x.size,y.size].
      xx (numpy.ndarray): 1D array of positions at which to compute inteperolated values of f.
      yy (numpy.ndarray): 1D array of positions at which to compute inteperolated values of f.
      rotation_angle (float): Rotation angle of the field counter-clockwise in radians. If None, no rotation is performed. Default: None.
      a (float): Cubic spline control parameter. Default: -0.5.

    Returns:
      (numpy.ndarray): 2D array with the values of ff interpolated to positions [xx,yy].
    """

    # Generate Fourier grid of the rFFT of the desired image
    uu1d = np.fft.fftfreq(xx.size,xx[1]-xx[0])
    vv1d = np.fft.fftfreq(yy.size,yy[1]-yy[0])

    uu1d = np.fft.fftshift(uu1d)
    vv1d = np.fft.fftshift(vv1d)

    uu,vv = np.meshgrid(uu1d,vv1d)
    uu = np.transpose(uu)
    vv = np.transpose(vv)

    dx = x-x[0]
    dy = y-y[0]

    if (not rotation_angle is None) :
        uur = np.cos(rotation_angle)*uu + np.sin(rotation_angle)*vv
        vvr = -np.sin(rotation_angle)*uu + np.cos(rotation_angle)*vv
    else :
        uur = uu
        vvr = vv

    tpi = 2.0j*np.pi
    FF = 0.0*uu
    for ix in range(f.shape[0]) :
        for iy in range(f.shape[1]) :
            FF = FF + np.exp( -tpi*(uur*x[ix] + vvr*y[iy]) ) * f[ix,iy]
    FF = FF * np.exp(tpi*(uu*xx[0] + vv*yy[0]))
    FF = FF * W_cubic_spline_1d(2.0*np.pi*dx[1]*uur)*W_cubic_spline_1d(2.0*np.pi*dy[1]*vvr)
    FF = np.fft.ifftshift(FF)

    ff = np.fft.ifft2(FF)

    norm_factor = np.abs(((x[1]-x[0])*(y[1]-y[0]))/((xx[1]-xx[0])*(yy[1]-yy[0])))

    return np.real(ff)*norm_factor





class model_image_splined_raster(model_image) :
    """
    Splined raster image class that is a mirror of :cpp:class:`Themis::model_image_splined_raster`.
    Has parameters:

    * parameters[0] ........ Logarithm of the brightness at control point 0,0 (Jy/sr)
    * parameters[1] ........ Logarithm of the brightness at control point 1,0 (Jy/sr)

    ...

    * parameters[Nx-1] ..... Logarithm of the brightness at control point Nx-1,0 (Jy/sr)
    * parameters[Nx] ....... Logarithm of the brightness at control point 0,1 (Jy/sr)
    * parameters[Nx+1] ..... Logarithm of the brightness at control point 1,1 (Jy/sr)

    ...

    * parameters[Nx*Ny-1] .. Logarithm of the brightness at control point Nx-1,Ny-1 (Jy/sr)

    and size=Nx*Ny.

    Args:
      Nx (int): Number of control points in the -RA direction.
      Ny (int): Number of control points in the Dec direction.
      fovx (float): Field of view in the -RA direction (rad).
      fovy (float): Field of view in the Dec direction (rad).
      a (float): Spline control factor. Default: -0.5.
      spline_method (str): Spline method. Accepted values are 'fft' and 'direct'.  Default: 'fft'.
      themis_fft_sign (bool): If True will assume the Themis-default FFT sign convention, which reflects the reconstructed image through the origin. Default: True.

    Attributes:
      Nx (int): Number of control points in the -RA direction.
      Ny (int): Number of control points in the Dec direction.
      fovx (float): Field of view in the -RA direction (rad).
      fovy (float): Field of view in the Dec direction (rad).
      a (float): Spline control factor. Default: -0.5.
      spline_method (str): Spline method. Accepted values are 'fft' and 'direct'.  Default: 'fft'.
    """

    def __init__(self, Nx, Ny, fovx, fovy, a=-0.5, spline_method='fft', themis_fft_sign=True) :
        super().__init__(themis_fft_sign)
        self.size=Nx*Ny

        self.Nx = Nx
        self.Ny = Ny
        self.fovx = fovx * rad2uas
        self.fovy = fovy * rad2uas
        self.a = a
        self.spline_method = spline_method

        
    def generate_intensity_map(self,x,y,verbosity=0) :
        """
        Internal generation of the intensity map. In practice you almost certainly want to call :func:`model_image.intensity_map`.

        Args:
          x (numpy.ndarray): Array of -RA offsets in microarcseconds (usually plaid 2D).
          y (numpy.ndarray): Array of Dec offsets in microarcseconds (usually plaid 2D).
          verbosity (int): Verbosity parameter. If nonzero, prints information about model properties. Default: 0.

        Returns:
          (numpy.ndarray) Array of intensity values at positions (x,y) in :math:`Jy/\\mu as^2`.
        """

        #f = np.transpose(np.exp(np.array(self.parameters).reshape([self.Nx,self.Ny]))) * uas2rad**2
        #xtmp = np.linspace(-0.5*self.fovx,0.5*self.fovx,self.Nx)
        #ytmp = np.linspace(-0.5*self.fovy,0.5*self.fovy,self.Ny)
        
        f = np.transpose(np.exp(np.array(self.parameters).reshape([self.Ny,self.Nx]))) * uas2rad**2
        xtmp = np.linspace(-0.5*self.fovx,0.5*self.fovx,self.Nx)
        ytmp = np.linspace(-0.5*self.fovy,0.5*self.fovy,self.Ny)
        
        # Determine the proper transposition based on if the reshaped x is fastest or slowest
        xtest = x.reshape([-1])
        if (xtest[1]==xtest[0]) :
            transpose = False
            xx=x[:,0]
            yy=y[0,:]
        else :
            transpose = True
            xx=x[0,:]
            yy=y[:,0]

        
        if ( (abs(xx[1]-xx[0])>abs(xtmp[-1]-xtmp[0])) and (abs(yy[1]-yy[0])>abs(ytmp[-1]-ytmp[0])) ) :
            I = 0*x
        elif (self.spline_method=='fft') :
            I = fft_cubic_spline_2d(xtmp,ytmp,f,xx,yy,a=self.a)
        elif (self.spline_method=='direct') :
            I = direct_cubic_spline_2d(xtmp,ytmp,f,xx,yy,a=self.a)
        else :
            raise NotImplementedError("Only 'fft' and 'direct' methods are implemented for the spline.")


        if (transpose) :
            I = np.transpose(I)
        
        return I


    def parameter_name_list(self) :
        """
        Producess a lists parameter names.

        Returns:
          (list) List of strings of variable names.
        """

        names = []
        for ix in range(self.Nx) :
            for iy in range(self.Ny) :
                names.append(r'$\ln(I_{%i,%i})$'%(ix,iy))
        return names

    
class model_image_adaptive_splined_raster(model_image) :
    """
    Adaptive splined raster image class that is a mirror of :cpp:class:`Themis::model_image_adaptive_splined_raster`.
    Has parameters:

    * parameters[0] ........ Logarithm of the brightness at control point 0,0 (Jy/sr)
    * parameters[1] ........ Logarithm of the brightness at control point 1,0 (Jy/sr)

    ...

    * parameters[Nx-1] ..... Logarithm of the brightness at control point Nx-1,0 (Jy/sr)
    * parameters[Nx] ....... Logarithm of the brightness at control point 0,1 (Jy/sr)
    * parameters[Nx+1] ..... Logarithm of the brightness at control point 1,1 (Jy/sr)

    ...

    * parameters[Nx*Ny-1] .. Logarithm of the brightness at control point Nx-1,Ny-1 (Jy/sr)
    * parameters[Nx*Ny] .... Field of view in the x direction (rad)
    * parameters[Nx*Ny+1] .. Field of view in the y direction (rad)
    * parameters[Nx*Ny+2] .. Orientation of the x direction (rad)

    and size=Nx*Ny.

    Args:
      Nx (int): Number of control points in the -RA direction.
      Ny (int): Number of control points in the Dec direction.
      a (float): Spline control factor. Default: -0.5.
      spline_method (str): Spline method. Accepted values are 'fft' and 'direct'.  Default: 'fft'.
      themis_fft_sign (bool): If True will assume the Themis-default FFT sign convention, which reflects the reconstructed image through the origin. Default: True

    Attributes:
      Nx (int): Number of control points in the -RA direction.
      Ny (int): Number of control points in the Dec direction.
      a (float): Spline control factor. Default: -0.5.
      spline_method (str): Spline method. Accepted values are 'fft' and 'direct'.  Default: 'fft'.
    """

    def __init__(self, Nx, Ny, a=-0.5, spline_method='fft', themis_fft_sign=True) :
        super().__init__(themis_fft_sign)
        self.size=Nx*Ny+3

        self.Nx = Nx
        self.Ny = Ny
        self.a = a
        self.spline_method = spline_method
        

    def generate_intensity_map(self,x,y,verbosity=0) :
        """
        Internal generation of the intensity map. In practice you almost certainly want to call :func:`model_image.intensity_map`.

        Args:
          x (numpy.ndarray): Array of -RA offsets in microarcseconds (usually plaid 2D).
          y (numpy.ndarray): Array of Dec offsets in microarcseconds (usually plaid 2D).
          verbosity (int): Verbosity parameter. If nonzero, prints information about model properties. Default: 0.

        Returns:
          (numpy.ndarray) Array of intensity values at positions (x,y) in :math:`Jy/\\mu as^2`.
        """

        #f = np.transpose(np.exp(np.array(self.parameters[:-3]).reshape([self.Nx,self.Ny]))) * uas2rad**2
        f = np.transpose(np.exp(np.array(self.parameters[:-3]).reshape([self.Ny,self.Nx]))) * uas2rad**2
        #f = np.fliplr(f)
        f = np.flipud(f)
        
        fovx = self.parameters[-3]*rad2uas
        fovy = self.parameters[-2]*rad2uas
        PA = -self.parameters[-1]
        #PA = self.parameters[-1]

        xtmp = np.linspace(-0.5*fovx,0.5*fovx,self.Nx)
        ytmp = np.linspace(-0.5*fovy,0.5*fovy,self.Ny)

        # Determine the proper transposition based on if the reshaped x is fastest or slowest
        xtest = x.reshape([-1])
        if (xtest[1]==xtest[0]) :
            transpose = False
            xx=x[:,0]
            yy=y[0,:]
        else :
            transpose = True
            xx=x[0,:]
            yy=y[:,0]

        
        if ( (abs(xx[1]-xx[0])>abs(xtmp[-1]-xtmp[0])) and (abs(yy[1]-yy[0])>abs(ytmp[-1]-ytmp[0])) ) :
            I = 0*x
        elif (self.spline_method=='fft') :
            I = fft_cubic_spline_2d(xtmp,ytmp,f,xx,yy,PA,a=self.a)
        elif (self.spline_method=='direct') :
            I = direct_cubic_spline_2d(xtmp,ytmp,f,xx,yy,PA,a=self.a)
        else :
            raise NotImplementedError("Only 'fft' and 'direct' methods are implemented for the spline.")


        if (transpose) :
            I = np.transpose(I)
        
        return I

    
    def parameter_name_list(self) :
        """
        Producess a lists parameter names.

        Returns:
          (list) List of strings of variable names.
        """

        names = []
        for ix in range(self.Nx) :
            for iy in range(self.Ny) :
                names.append(r'$\ln(I_{%i,%i})$'%(ix,iy))
        names.append('fovx (rad)')
        names.append('fovy (rad)')
        names.append(r'$\phi$ (rad)')
        return names



class model_image_stretch(model_image):
    """
    Smoothed image class that is a mirror of :cpp:class:`Themis::model_image_stretch`. Generates a smoothed 
    image from an existing image using an asymmetric Gaussian smoothing kernel.
    Has parameters:

    * parameters[0] ............. First parameter of underlying image
    
    ...

    * parameters[image.size-1] .. Last parameter of underlying image
    * parameters[image.size] .... stretch parameter :math:`\\tau = 1 - b/a` where b is semi-minor and a is semi-major
    * parameters[image.size+1] .. Position angle of stretch :math:`\\phi` (rad)

    and size=image.size+3.

    Args:
      image (model_image): :class:`model_image` object that will be smoothed.
      themis_fft_sign (bool): If True will assume the Themis-default FFT sign convention, which reflects the reconstructed image through the origin. Default: True.

    Attributes:
      image (model_image): A preexisting :class:`model_image` object to be stretched.
    """

    def __init__(self, image, themis_fft_sign=True) :
        super().__init__(themis_fft_sign)
        self.size=image.size+2
        self.image = image

        
    def generate(self,parameters) :
        """
        Sets the model parameter list.  Mirrors :cpp:func:`Themis::model_image_stretch::generate_model`, 
        a similar function within the :cpp:class:`Themis::model_image_stretch` class.  Effectively 
        simply copies the parameters into the local list with some additional run-time checking.

        Args:
          parameters (list): Parameter list.

        Returns:
          None        
        """
        
        self.parameters = np.copy(parameters)
        if (len(self.parameters)<self.size) :
            raise RuntimeError("Parameter list is inconsistent with the number of parameters expected.")

        self.image.generate(parameters[:-2])

        
    def generate_intensity_map(self,x,y,verbosity=0) :
        """
        Internal generation of the intensity map. In practice you almost certainly want to call :func:`model_image.intensity_map`.

        Args:
          x (numpy.ndarray): Array of -RA offsets in microarcseconds (usually plaid 2D).
          y (numpy.ndarray): Array of Dec offsets in microarcseconds (usually plaid 2D).
          verbosity (int): Verbosity parameter. If nonzero, prints information about model properties. Default: 0.

        Returns:
          (numpy.ndarray) Array of intensity values at positions (x,y) in :math:`Jy/\\mu as^2`.
        """

        # Doesn't to boundary checking here.  Probably not a major problem, but consider it in the future.
        srmaj = 1.0/np.sqrt(1-self.parameters[-2]) 
        srmin = np.sqrt(1-self.parameters[-2]) 
        sphi = self.parameters[-1]

        # Re-orient the grind along major and minor axes of the smoothing kernel
        xMinor = np.cos(sphi)*x - np.sin(sphi)*y
        xMajor = np.sin(sphi)*x + np.cos(sphi)*y
        px = x[1,1]-x[0,0]
        py = y[1,1]-y[0,0]

        self.image.generate(self.parameters[:-2])
        I = self.image.generate_intensity_map(xMinor*srmin,xMajor*srmaj,verbosity=verbosity)
        #I = self.image.generate_intensity_map(x,y,verbosity=verbosity)

        if (verbosity>0) :
            print('Stretched:',sr1,sr2,sphi,self.parameters)
            
        return I

    
    def parameter_name_list(self) :
        """
        Producess a lists parameter names.

        Returns:
          (list) List of strings of variable names.
        """

        names = self.image.parameter_name_list()
        names.append(r'$\tau$')
        names.append(r'$\phi_\tau$ (rad)')
        return names

    



class model_image_smooth(model_image):
    """
    Smoothed image class that is a mirror of :cpp:class:`Themis::model_image_smooth`. Generates a smoothed 
    image from an existing image using an asymmetric Gaussian smoothing kernel.
    Has parameters:

    * parameters[0] ............. First parameter of underlying image
    
    ...

    * parameters[image.size-1] .. Last parameter of underlying image
    * parameters[image.size] .... Symmetrized standard deviation of smoothing kernel :math:`\\sigma` (rad)
    * parameters[image.size+1] .. Asymmetry parameter of smoothing kernel :math:`A` in (0,1)
    * parameters[image.size+2] .. Position angle of smoothing kernel :math:`\\phi` (rad)

    and size=image.size+3.

    Args:
      image (model_image): :class:`model_image` object that will be smoothed.
      themis_fft_sign (bool): If True will assume the Themis-default FFT sign convention, which reflects the reconstructed image through the origin. Default: True.

    Attributes:
      image (model_image): A preexisting :class:`model_image` object to be smoothed.
    """

    def __init__(self, image, themis_fft_sign=True) :
        super().__init__(themis_fft_sign)
        self.size=image.size+3
        self.image = image

        
    def generate(self,parameters) :
        """
        Sets the model parameter list.  Mirrors :cpp:func:`Themis::model_image_smooth::generate_model`, 
        a similar function within the :cpp:class:`Themis::model_image_smooth` class.  Effectively 
        simply copies the parameters into the local list with some additional run-time checking.

        Args:
          parameters (list): Parameter list.

        Returns:
          None        
        """
        
        self.parameters = np.copy(parameters)
        if (len(self.parameters)<self.size) :
            raise RuntimeError("Parameter list is inconsistent with the number of parameters expected.")

        self.image.generate(parameters[:-3])

        
    def generate_intensity_map(self,x,y,verbosity=0) :
        """
        Internal generation of the intensity map. In practice you almost certainly want to call :func:`model_image.intensity_map`.

        Args:
          x (numpy.ndarray): Array of -RA offsets in microarcseconds (usually plaid 2D).
          y (numpy.ndarray): Array of Dec offsets in microarcseconds (usually plaid 2D).
          verbosity (int): Verbosity parameter. If nonzero, prints information about model properties. Default: 0.

        Returns:
          (numpy.ndarray) Array of intensity values at positions (x,y) in :math:`Jy/\\mu as^2`.
        """

        # Doesn't to boundary checking here.  Probably not a major problem, but consider it in the future.
        sr1 = self.parameters[-3] * rad2uas * np.sqrt( 1./(1.-self.parameters[-2]) )
        sr2 = self.parameters[-3] * rad2uas * np.sqrt( 1./(1.+self.parameters[-2]) )
        sphi = self.parameters[-1]

        # Check to prevent convolving with zero
        dx = 1.5*max(abs(x[1,1]-x[0,0]),abs(y[1,1]-y[0,0]))
        if (sr1<dx) :
            sr1 = dx
        if (sr2<dx) :
            sr2 = dx
        
        # Re-orient the grind along major and minor axes of the smoothing kernel
        xMajor = np.cos(sphi)*x + np.sin(sphi)*y
        xMinor = -np.sin(sphi)*x + np.cos(sphi)*y
        exponent = 0.5*(xMajor**2/sr1**2 + xMinor**2/sr2**2)
        K = 1.0/(2*np.pi*sr1*sr2)*np.exp(-exponent) 
    
        px = abs(x[1,1]-x[0,0])
        py = abs(y[1,1]-y[0,0])

        self.image.generate(self.parameters[:-3])
        I = self.image.generate_intensity_map(x,y,verbosity=verbosity)
        Ism = np.abs(fftconvolve(I*px*py,K*px*py, mode='same'))

        if (verbosity>0) :
            print('Gaussian smoothed:',sr1,sr2,sphi,self.parameters)
            
        return Ism/(px*py)

    
    def parameter_name_list(self) :
        """
        Producess a lists parameter names.

        Returns:
          (list) List of strings of variable names.
        """

        names = self.image.parameter_name_list()
        names.append(r'$\sigma_s$ (rad)')
        names.append(r'$A_s$')
        names.append(r'$\phi_s$ (rad)')
        return names

    
    def set_time(self,time) :
        """
        Sets time.

        Args:
          time (float): Time in hours.
        """
        
        self.time = time
        self.image.set_time(time)

    
    
    
class model_image_sum(model_image) :
    """
    Summed image class that is a mirror of :cpp:class:`Themis::model_image_sum`. Generates images by summing 
    other images supplemented with some offset. The parameters list is expanded by 2 for each 
    image, corresponding to the absolute positions. These may be specified either in Cartesian 
    or polar coordinates; this selection must be made at construction and applies uniformly to 
    all components (i.e., all component positions must be specified in the same coordinates).
    
    Args:
      image_list (list): List of :class:`model_image` objects. If None, must be set prior to calling :func:`intensity_map`. Default: None.
      offset_coordinates (str): Coordinates in which to specify component shifts.  Options are 'Cartesian' and 'polar'. Default: 'Cartesian'.
      reference_component (int): Index of component to define as reference. If None, will not set any component to be the reference. Default: None.
      themis_fft_sign (bool): If True will assume the Themis-default FFT sign convention, which reflects the reconstructed image through the origin. Default: True.
    
    Attributes:
      image_list (list): List of :class:`model_image` objects that are to be summed.
      shift_list (list): List of shifts transformed to Cartesian coordinates.
      offset_coordinates (str): Coordinates in which to specify component shifts.
    """

    def __init__(self,image_list=None, offset_coordinates='Cartesian', reference_component=None, themis_fft_sign=True) :
        super().__init__(themis_fft_sign)

        self.image_list=[]
        self.shift_list=[]
        
        if (not image_list is None) :
            self.image_list = copy.copy(image_list) # This is a SHALLOW copy

        self.size=0
        for image in image_list :
            self.size += image.size+2
            self.shift_list.append([0.0, 0.0])

        self.offset_coordinates = offset_coordinates
        self.reference_component = reference_component
        
            
    def add(self,image) :
        """
        Adds an model_image object or list of model_image objects to the sum.  The size is recomputed.

        Args:
          image (model_image, list): A single model_image object or list of model_image objects to be added.

        Returns:
          None
        """
        
        # Can add lists and single istances
        if (isinstance(image,list)) :
            self.image_list = image_list + image
        else :
            self.image_list.append(image)
        # Get new size and shift list
        self.size=0
        self.shift_list = []
        for image in image_list :
            self.size += image.size+2
            self.shift_list.append([0.0,0.0])

    def set_reference_component(self,reference_component) :
        self.reference_component = reference_component

            
    def generate(self,parameters) :
        """
        Sets the model parameter list.  Mirrors :cpp:func:`Themis::model_image_sum::generate_model`, 
        a similar function within the :cpp:class:`Themis::model_image_sum` class.  
        Effectively simply copies the parameters into the local list, transforms
        and copies the shift vector (x0,y0) for each model_image object, and performs some run-time checking.

        Args:
          parameters (list): Parameter list.

        Returns:
          None        
        """
        
        self.parameters = np.copy(parameters)
        if (len(self.parameters)<self.size) :
            raise RuntimeError("Parameter list is inconsistent with the number of parameters expected.")

        q = self.parameters
        for k,image in enumerate(self.image_list) :
            image.generate(q[:image.size])

            if (self.offset_coordinates=='Cartesian') :
                self.shift_list[k][0] = q[image.size] * rad2uas
                self.shift_list[k][1] = q[image.size+1] * rad2uas
            elif (self.offset_coordinates=='polar') :
                self.shift_list[k][0] = q[image.size]*np.cos(q[image.size+1]) * rad2uas
                self.shift_list[k][1] = q[image.size]*np.sin(q[image.size+1]) * rad2uas
                
            q = q[(image.size+2):]


        if (not (self.reference_component is None)) :
            if (self.reference_component>len(self.image_list)) :
                raise RuntimeError("Reference component %i is not in the list of images, which numbers only %i."%(self.reference_component,len(self.image_list)))
            x0 = self.shift_list[self.reference_component][0]
            y0 = self.shift_list[self.reference_component][1]
            for k in range(len(self.image_list)) :
                self.shift_list[k][0] = self.shift_list[k][0]-x0
                self.shift_list[k][1] = self.shift_list[k][1]-y0

            
    def generate_intensity_map(self,x,y,verbosity=0) :
        """
        Internal generation of the intensity map. In practice you almost certainly want to call :func:`model_image.intensity_map`.

        Args:
          x (numpy.ndarray): Array of -RA offsets in microarcseconds (usually plaid 2D).
          y (numpy.ndarray): Array of Dec offsets in microarcseconds (usually plaid 2D).
          verbosity (int): Verbosity parameter. If nonzero, prints information about model properties. Default: 0.

        Returns:
          (numpy.ndarray) Array of intensity values at positions (x,y) in :math:`Jy/\\mu as^2`.
        """

        I = np.zeros(x.shape)
        q = self.parameters
        for k,image in enumerate(self.image_list) :
            dx = x-self.shift_list[k][0]
            dy = y-self.shift_list[k][1]

            I = I+image.generate_intensity_map(dx,dy,verbosity=verbosity)

            q=self.parameters[(image.size+2):]

            if (verbosity>0) :
                print("   --> Sum shift:",self.shift_list[k])
            
        return I


    def parameter_name_list(self) :
        """
        Producess a lists parameter names.

        Returns:
          (list) List of strings of variable names.
        """

        names = []
        for image in self.image_list :
            names.extend(image.parameter_name_list())
            if (self.offset_coordinates=='Cartesian') :
                names.append(r'$\Delta x$ (rad)')
                names.append(r'$\Delta y$ (rad)')
            elif (self.offset_coordinates=='polar') :
                names.append(r'$\Delta r$ (rad)')
                names.append(r'$\Delta \theta$ (rad)')
        return names

    
    def set_time(self,time) :
        """
        Sets time.

        Args:
          time (float): Time in hours.
        """
        
        self.time = time
        
        for image in self.image_list :
            image.set_time(time)

    

class model_image_polynomial_variable(model_image) :
    """
    Generates a :class:`model_image` object with parameters that vary polynomially with 
    time from an initially static :class:`model_image` object.

    Args:
      image (model_image): Static image from which to generate a dynamic image.
      orders (list): List of integer orders of the polynomials in time of each parameter.
      reference_time (list): Reference time that defines the time origin.
    """    
    def __init__(self, image, orders, reference_time, themis_fft_sign=True) :
        super().__init__(themis_fft_sign)

        self.image = image
        self.orders = orders
        if (len(self.orders)<self.image.size) :
            raise RuntimeError("Length of orders list must match number of parameters in static image.")
        
        self.reference_time = reference_time/3600.0 # Reference time in hr, but provided in s
        self.size = np.sum(orders)+len(orders)
        
    def generate(self,parameters) :
        """
        Sets the model parameter list.  Mirrors :cpp:func:`Themis::model_image_polynomial_variable::generate_model`, 
        a similar function within the :cpp:class:`Themis::model_image_polynomial_variable` class.  

        Args:
          parameters (list): Parameter list.

        Returns:
          None        
        """
        
            
        self.parameters = np.copy(parameters)
        if (len(self.parameters)<self.size) :
            raise RuntimeError("Parameter list is inconsistent with the number of parameters expected.")

        q = np.zeros(self.image.size)
        j = 0
        dt = (self.time-self.reference_time)*3600.0 # hr to s
        for k in range(self.image.size) :
            for order in range(self.orders[k]+1) :
                q[k] = q[k] + self.parameters[j] * (dt**order)
                j += 1

        self.image.generate(q)

        
    def generate_intensity_map(self,x,y,verbosity=0) :
        """
        Internal generation of the intensity map. In practice you almost certainly want to call :func:`model_image.intensity_map`.

        Args:
          x (numpy.ndarray): Array of -RA offsets in microarcseconds (usually plaid 2D).
          y (numpy.ndarray): Array of Dec offsets in microarcseconds (usually plaid 2D).
          verbosity (int): Verbosity parameter. If nonzero, prints information about model properties. Default: 0.

        Returns:
          (numpy.ndarray) Array of intensity values at positions (x,y) in :math:`Jy/\\mu as^2`.
        """

        if (verbosity>0) :
            print("PolynomialVariable:",self.time,self.reference_time,self.image.parameters[:3])
        
        return self.image.generate_intensity_map(x,y,verbosity=verbosity)


    def parameter_name_list(self) :
        """
        Producess a lists parameter names.

        Returns:
          (list) List of strings of variable names.
        """

        static_names = image.parameter_name_list()
        names = []
        for k in range(self.image.size) :
            names.extend(static_names[k])
            if (orders[k]>0) :
                names.extend('$d/dt$ %s'%(static_names[k]))
            if (orders[k]>1) :
                for order in range(2,orders[k]) :
                    names.extend('$d^%i/dt^%i %s'%(order,order,static_names[k]))
        return names


    def set_time(self,time) :
        """
        Sets time.

        Args:
          time (float): Time in hours.
        """
        
        self.time = time

        self.image.set_time(time)

        self.parameters = None
        
    
class model_image_single_point_statistics(model_image) :
    """
    Generates a :class:`model_image` object that is filed with a desired set of 
    single-point statistics (mean, median, standard deviation, kurtosis, etc.) given
    a specified model_image object and appropriate chain data.
    
    Args:
      image (model_image): Static image from which to generate a dynamic image.
      stats_list (list): List of strings of the statistics to generate.  Options are limited to subsets of ['mean','median','stddev','skewness','kurtosis'].
      median_store_size (int): Number of instances about the middle to save in the construction of the median.  This is bounded from above by half of the number of chain samples.
    """

    def __init__(self,image, stats_list=None, median_store_size=16, themis_fft_sign=True) :
        super().__init__(themis_fft_sign)

        self.image = image

        if (stats_list is None) :
            self.stats_list = ['mean', 'median', 'stddev']
        else :
            self.stats_list = stats_list
            
        self.default_stat = self.stats_list[0]
            
        self.Idict={}
        for stat in self.stats_list :
            self.Idict[stat] = None
            
        self.stats_generated = False

        self.median_store_size = median_store_size

        self.chain = None
        
            
    def generate(self,chain) :
        """
        Sets the chain from which to compute image statistics and the statistic of interest
        to be returned on the next call to :func:`intensity_map`.

        Args:
          chain (numpy.ndarray): MCMC chain of parameters ordered [samples,parameters].
        """

        if (np.all(self.chain==chain)) :
            return

        self.chain = chain
        
        self.stats_generated = False
        self.x = None
        self.y = None


    def set_default_stat(self,stat) :
        """
        Sets the statistic to be returned on the next call to :func:`intensity_map`.

        Args:
          stat (str): A statistic in the stats_list.
        """

        if (not (stat in self.stats_list)) :
            raise RuntimeError(("Requested statistic %s is not in currently computed statistic list:"+len(self.stats_list)*" %s")%(stat,tuple(self.stats_list)))
        else :
            self.default_stat = stat


    def set_median_store_size(self,median_store_size) :
        """
        Sets the number of images to remember in the computation of the median.  If 
        set to None, will store all images in the chain, possibly running afoul of 
        system memory constraints.

        Args:
          median_store_size(int): Number of images to store.
        """
        self.median_store_size = size

        
    def generate_intensity_map(self,x,y,verbosity=0) :

        # If new place, regenerate
        if (np.any(self.x!=x) or np.any(self.y!=y)) :
            self.x=x
            self.y=y
            self.stats_generated = False
            
        # If not generated, generate the relevant bits
        if (self.stats_generated==False) :

            for stat in self.Idict.keys() :
                self.Idict[stat] = np.zeros(x.shape)
            
            nparams = self.chain.shape[-1]
            flattened_chain = self.chain.reshape([-1,nparams])

            if (verbosity) :
                print("Number of parameters is %i"%(nparams))
                print("Size of chain / flattened chain :",self.chain.shape,flattened_chain.shape)

            
            # Generate room for keeping track of images for median computation.
            if ('median' in self.stats_list) :
                if ( self.median_store_size is None ) :
                    nmedstore = flattened_chain.shape[0]
                else :
                    nmedstore = self.median_store_size
                I_median_list = np.zeros((nmedstore+1,)+x.shape)
                I_median_boundary_count = np.zeros((2,)+x.shape).astype(int)

            # Determine which things to computes
            compute_median = ( 'median' in self.stats_list )
            compute_kurtosis = ( 'kurtosis' in self.stats_list )
            compute_skewness = ( 'skewness' in self.stats_list ) or compute_kurtosis
            compute_stddev = ( 'stddev' in self.stats_list ) or compute_skewness
            compute_mean = ( 'mean' in self.stats_list ) or compute_stddev

            
            # Loop over chain elmenets and accumulate quantities that will be turned into the desired statisics
            if (verbosity==0) :
                pb = progress_bar('Stats Computation:',length=40)
                pb.start()
                
            for k in range(flattened_chain.shape[0]) :

                if (verbosity>0) :
                    print("  On frame k = %i"%(k))
                else :
                    pb.increment(k/float(flattened_chain.shape[0]))
                
                #I = self.image.intensity_map(x,y,flattened_chain[k,:],verbosity=verbosity)

                self.image.generate(flattened_chain[k,:])
                I = self.image.generate_intensity_map(x,y,verbosity=verbosity)
                
                if ( compute_mean ) :
                    self.Idict['mean'] = self.Idict['mean'] + I

                if ( compute_stddev ) :
                    self.Idict['stddev'] = self.Idict['stddev'] + I**2

                if ( compute_skewness ) :
                    self.Idict['skewness'] = self.Idict['skewness'] + I**3

                if ( compute_kurtosis ) :
                    self.Idict['kurtosis'] = self.Idict['kurtosis'] + I**4

                if ( compute_median ) :
                    if (k<nmedstore) :
                        # Just store
                        I_median_list[k,:,:] = I
                    else :
                        # Store new image
                        I_median_list[-1,:,:] = I
                        # Sort the new list
                        I_median_list = np.sort(I_median_list,axis=0)
                        # Find the new median with the boundary shifts
                        index_median = (I_median_boundary_count[1,:,:]-I_median_boundary_count[0,:,:] + nmedstore )//2
                        # Remove the side furthest from the median
                        shift_median = (index_median>0.5*nmedstore).astype(int)
                        for ix in range(x.shape[0]) :
                            for iy in range(x.shape[1]) :
                                I_median_list[0:nmedstore,ix,iy] = I_median_list[(shift_median[ix,iy]):(nmedstore+shift_median[ix,iy]),ix,iy]
                        #I_median_list[0:nmedstore,:,:] = I_median_list[(shift_median):(nmedstore+shift_median),:,:]
                        # Accumulate the lost side
                        I_median_boundary_count[0,:,:] += (shift_median==1)
                        I_median_boundary_count[1,:,:] += (shift_median==0)


            # Finish the computation of the statistics
            if ( compute_mean ) :
                self.Idict['mean'] = self.Idict['mean'] / float(flattened_chain.shape[0])

            if ( compute_stddev ) :
                self.Idict['stddev'] = np.sqrt( self.Idict['stddev'] / float(flattened_chain.shape[0]) - self.Idict['mean']**2 )
                
            if ( compute_skewness ) :
                self.Idict['skewness'] = ( self.Idict['skewness'] / float(flattened_chain.shape[0]) - 3.0*self.Idict['mean']*self.Idict['stddev']**2 - self.Idict['mean']**3 )/(self.Idict['stddev']**3)
                
            if ( compute_kurtosis ) :
                self.Idict['kurtosis'] = ( self.Idict['kurtosis'] / float(flattened_chain.shape[0]) - 4.0*self.Idict['mean']*(self.Idict['stddev']**3)*self.Idict['skewness'] - 6.0*(self.Idict['mean']**2)*(self.Idict['stddev']**2)  - self.Idict['mean']**4 )/(self.Idict['stddev']**4)

            if ( compute_median ) :
                I_median_list = np.sort(I_median_list[:-1,:,:],axis=0)
                index_median = (I_median_boundary_count[1,:,:]-I_median_boundary_count[0,:,:] + nmedstore )//2
                for ix in range(x.shape[0]) :
                    for iy in range(x.shape[1]) :
                        self.Idict['median'][ix,iy] = I_median_list[index_median[ix,iy],ix,iy]
            
            if (verbosity==0) :
                pb.finish()

            self.stats_generated = True

            
        # Return desired quantities
        return self.Idict[self.default_stat]

    
    def parameter_name_list(self) :
        return self.image.parameter_name_list()

    
    def set_time(self,time) :
        """
        Sets time.

        Args:
          time (float): Time in hours.
        """
        
        self.time = time
        self.image.set_time(time)

        
    
def expand_model_glob_ccm_mexico(model_glob) :
    """
    Expands an abbreviated model glob as produced by the ccm_mexico driver 
    and generates a list of individual model specifiers. Model glob options 
    are supplemented beyond that in the ccm_mexico driver in that they permit 
    unlimited components of any type (i.e., the ccm_mexico+ standard).

    Current list of accepted model strings are:

    * 'g' ....... :class:`model_image_symmetric_gaussian`
    * 'G' ....... :class:`model_image_symmetric_gaussian`
    * 'a' ....... :class:`model_image_asymmetric_gaussian`
    * 'A' ....... :class:`model_image_asymmetric_gaussian`
    * 'c' ....... :class:`model_image_crescent`
    * 'x' ....... :class:`model_image_xsring`
    * 'X' ....... :class:`model_image_xsringauss`
    * 'r' ....... :class:`model_image_splined_raster`, hyperparameters must be provided for ths model.  Required: {'splined_raster_Nx':Nx, 'splined_raster_Ny':Ny, 'splined_raster_fovx':fovx, 'splined_raster_fovy':fovy}.  Optional: {'splined_raster_a':-0.5, 'splined_raster_fft':'fft', 'splined_raster_themis_fft_sign':True}
    * 'R' ....... :class:`model_image_adaptive_splined_raster`, hyperparameters must be provided for ths model.  Required: {'splined_raster_Nx':Nx, 'splined_raster_Ny':Ny}.  Optional: {'splined_raster_a':-0.5, 'splined_raster_fft':'fft', 'splined_raster_themis_fft_sign':True}
    * 's' ....... The immediately following specification will be assumed to be part of a :class:`model_image_smooth` object.
    * '<#>' ..... The immediately preceding model will repeated the specified number of times (e.g., 'a3' will be expanded to 'aaa', 'sX3' will be expanded to 'sXsXsX').

    Args:
      model_glob (str): Model glob string.
      hyper_parameters (dict) : Optional set of hyperparameters for image models that require them.  Where they are not provided for required arguments a RuntimeError will be raised.

    Returns:
      (list): List of individual model specifiers.
    """

    # Make sure that model_glob is a string
    if (not isinstance(model_glob,str)) :
        raise RuntimeError("Unrecognized model_glob %s. model_glob must be string formatted as described in the documentation."%(model_glob))

    # Expand model_glob to take out numbers
    expanded_model_list = []
    intsplit_model_glob = re.split('(\d+)',model_glob)
    
    ks = 0
    while ( ks<len(intsplit_model_glob) ) :
        
        ms = intsplit_model_glob[ks]

        # Peak ahead for integers
        repeat_number=1
        if ( ks+1<len(intsplit_model_glob) ) :
            if ( intsplit_model_glob[ks+1].isdigit ) :
                repeat_number = int(intsplit_model_glob[ks+1])
                ks = ks+1
        
        k=0
        while ( k<len(ms) ) :

            m = ms[k]

            # If smooth key-character passed, grab next specifier
            if (m=='s') :
                m = model_glob[k:k+2]
                k = k+1

            if (k==len(ms)-1) :
                for j in range(repeat_number) :
                    expanded_model_list.append(m)
            else :
                expanded_model_list.append(m)

            k = k+1

        ks = ks+1

    return expanded_model_list


    
def construct_model_image_from_ccm_mexico(model_glob,hyperparameters=None,verbosity=0) :
    """
    Reads a model glob as produced by the ccm_mexico driver and generates 
    a corresponding :class:`model_image` object. If more than one model
    specifier is provided, an appropriate :class:`model_image_sum` object 
    is returned. Model glob options are supplemented beyond that in the 
    ccm_mexico driver in that they permit unlimited components of any type 
    (i.e., the ccm_mexico+ standard).

    Current list of accepted model strings are listed in :func:`expand_model_glob_ccm_mexico`.  
    In addition, for the following model specifiers the associated hyperparameters
    must be provided as a dictionary:

    * 'r' ....... :class:`model_image_splined_raster`, hyperparameters must be provided for ths model.  Required: {'splined_raster_Nx':Nx, 'splined_raster_Ny':Ny, 'splined_raster_fovx':fovx, 'splined_raster_fovy':fovy}.  Optional: {'splined_raster_a':-0.5, 'splined_raster_fft':'fft', 'splined_raster_themis_fft_sign':True}
    * 'R' ....... :class:`model_image_adaptive_splined_raster`, hyperparameters must be provided for ths model.  Required: {'splined_raster_Nx':Nx, 'splined_raster_Ny':Ny}.  Optional: {'splined_raster_a':-0.5, 'splined_raster_fft':'fft', 'splined_raster_themis_fft_sign':True}

    Args:
      model_glob (str): Model glob string.
      hyper_parameters (dict) : Optional set of hyperparameters for image models that require them. This optionally includes {'offset_coordinates':'Cartesian'/'polar'} to set the coordinate type for the construction of a :class:`model_image_sum` object when more than one element is implied by the model_glob. Where they are not provided for required arguments a RuntimeError will be raised.
      verbosity (int): Verbosity level. 0 prints nothing. 1 prints model_glob information.

    Returns:
      (model_image): A corresponding model image object.
    """

    if (verbosity>0) :
        print("Generating model_image object for %s"%(model_glob))

    expanded_model_list = expand_model_glob_ccm_mexico(model_glob)
            
    # A list of the constructed image objects
    image_list=[]
    for m in expanded_model_list :
        if (verbosity>0) :
            print(m)
        if (m[-1]=='g') :
            image_list.append(model_image_symmetric_gaussian())
        elif (m[-1]=='G') :
            image_list.append(model_image_symmetric_gaussian())
        elif (m[-1]=='a') :
            image_list.append(model_image_asymmetric_gaussian())
        elif (m[-1]=='A') :
            image_list.append(model_image_asymmetric_gaussian())
        elif (m[-1]=='c') :
            image_list.append(model_image_crescent())
        elif (m[-1]=='x') :
            image_list.append(model_image_xsring())
        elif (m[-1]=='X') :
            image_list.append(model_image_xsringauss())
        elif (m[-1]=='r') :
            hpreq = ['splined_raster_Nx','splined_raster_Ny','splined_raster_fovx','splined_raster_fovy']
            hpopt = ['splined_raster_a','splined_raster_fft','splined_raster_themis_fft_sign']
            hpvals = [None,None,None,None,-0.5,'fft',True]
            if (hyperparameters is None) :
                raise RuntimeError("hyperparameters must be provided to generate a model_image_splined_raster object.")
            for j in range(len(hpreq)) :
                if ( hpreq[j] in hyperparameters.keys() ) :
                    hpvals[j] = hyperparameters[hpreq[j]]
                else :
                    raise RuntimeError("%s must be provided in the hyperparameters passed to generate a model_image_splined_raster object."%(hpreq[j]))
            for j in range(len(hpopt)) :
                if ( hpopt[j] in hyperparameters.keys() ) :
                    hpvals[j+len(hpreq)] = hyperparameters[hpopt[j]]
            image_list.append(model_image_splined_raster(hpvals[0],hpvals[1],hpvals[2],hpvals[3],a=hpvals[4],spline_method=hpvals[5],themis_fft_sign=hpvals[6]))
        elif (m[-1]=='R') :
            hpreq = ['adaptive_splined_raster_Nx','adaptive_splined_raster_Ny']
            hpopt = ['adaptive_splined_raster_a','adaptive_splined_raster_fft','adaptive_splined_raster_themis_fft_sign']
            hpvals = [None,None,-0.5,'fft',True]
            if (hyperparameters is None) :
                raise RuntimeError("hyperparameters must be provided to generate a model_image_splined_raster object.")
            for j in range(len(hpreq)) :
                if ( hpreq[j] in hyperparameters.keys() ) :
                    hpvals[j] = hyperparameters[hpreq[j]]
                else :
                    raise RuntimeError("%s must be provided in the hyperparameters passed to generate a model_image_splined_raster object."%(hpreq[j]))
            for j in range(len(hpopt)) :
                if ( hpopt[j] in hyperparameters.keys() ) :
                    hpvals[j+len(hpreq)] = hyperparameters[hpopt[j]]
            image_list.append(model_image_adaptive_splined_raster(hpvals[0],hpvals[1],a=hpvals[2],spline_method=hpvals[3],themis_fft_sign=hpvals[4]))
        else :
            raise RuntimeError("%s is not a valid model specifier in the ccm_mexico+ tag version set."%m[-1])
            
        if (m[0]=='s') :
            image_list[-1] = model_image_smooth(image_list[-1])

    if (len(image_list)==0) :
        return None
    elif (len(image_list)==1) :
        return image_list[0]
    else :
        if (not (hyperparameters is None)) and ( 'offset_coordinates' in hyperparameters.keys() ) :
            return ( model_image_sum(image_list,offset_coordinates=hyperparameters['offset_coordinates']) )
        else :
            return ( model_image_sum(image_list) )
            

def write_model_tag_file_from_ccm_mexico(model_glob,hyperparameters=None,tag_file_name='model_image.tag') :
    """
    Reads a model glob as produced by the ccm_mexico driver and writes a
    corresponding tagvers-1.0 model_image.tag file. Model glob options are 
    supplemented beyond that in the ccm_mexico driver in that they permit 
    unlimited components of any type (i.e., the ccm_mexico+ standard).

    Current list of accepted model strings are listed in :func:`expand_model_glob_ccm_mexico`.  
    In addition, for the following model specifiers the associated hyperparameters
    must be provided as a dictionary:

    * 'r' ....... :class:`model_image_splined_raster`, hyperparameters must be provided for ths model.  Required: {'splined_raster_Nx':Nx, 'splined_raster_Ny':Ny, 'splined_raster_fovx':fovx, 'splined_raster_fovy':fovy}.  Optional: {'splined_raster_a':-0.5, 'splined_raster_fft':'fft', 'splined_raster_themis_fft_sign':True}
    * 'R' ....... :class:`model_image_adaptive_splined_raster`, hyperparameters must be provided for ths model.  Required: {'splined_raster_Nx':Nx, 'splined_raster_Ny':Ny}.  Optional: {'splined_raster_a':-0.5, 'splined_raster_fft':'fft', 'splined_raster_themis_fft_sign':True}

    Args:
      model_glob (str): Model glob string.
      hyper_parameters (dict) : Optional set of hyperparameters for image models that require them.  Where they are not provided for required arguments a RuntimeError will be raised.
      tag_file_name (str): Name of tag file to be written. Default: 'model_image.tag'.
    """

    print("Generating tag file for %s"%(model_glob))
    
    # Generate
    expanded_model_list = expand_model_glob_ccm_mexico(model_glob)

    # Open tag file
    tagout=open(tag_file_name,'w')
    tagout.write("tagvers-1.0\n")
    
    # If a model_image_sum object:
    if (len(expanded_model_list)>1) :
        offset_coordinates = 'Cartesian'
        if ( not (hyperparameters is None) ):
            if ('offset_coordinates' in hyperparameters.keys()) :
                offset_coordinates = hyperparameters['offset_coordinates']
        tagout.write("model_image_sum %s\n"%(offset_coordinates))
        tagout.write("SUBTAG START\n")

    for m in expanded_model_list :
        if (m[0]=='s') :
            tagout.write("model_image_smooth\n")
            tagout.write("SUBTAG START\n")
        if (m[-1]=='g') :
            tagout.write("model_image_symmetric_gaussian\n")
        elif (m[-1]=='G') :
            tagout.write("model_image_symmetric_gaussian\n")
        elif (m[-1]=='a') :
            tagout.write("model_image_asymmetric_gaussian\n")
        elif (m[-1]=='A') :
            tagout.write("model_image_asymmetric_gaussian\n")
        elif (m[-1]=='c') :
            tagout.write("model_image_crescent\n")
        elif (m[-1]=='x') :
            tagout.write("model_image_xsring\n")
        elif (m[-1]=='X') :
            tagout.write("model_image_xsringauss\n")
        elif (m[-1]=='r') :
            hpreq = ['splined_raster_Nx','splined_raster_Ny','splined_raster_fovx','splined_raster_fovy']
            hpopt = ['splined_raster_a']
            hpvals = [None,None,None,None,-0.5]
            if (hyperparameters is None) :
                raise RuntimeError("hyperparameters must be provided to generate a model_image_splined_raster object.")
            for j in range(len(hpreq)) :
                if ( hpreq[j] in hyperparameters.keys() ) :
                    hpvals[j] = hyperparameters[hpreq[j]]
                else :
                    raise RuntimeError("%s must be provided in the hyperparameters passed to generate a model_image_splined_raster object."%(hpreq[j]))
            for j in range(len(hpopt)) :
                if ( hpopt[j] in hyperparameters.keys() ) :
                    hpvals[j+len(hpreq)] = hyperparameters[hpopt[j]]
            tagout.write("model_image_splined_raster %i %i %g %g %g\n"%(hpvals[0],hpvals[1],hpvals[2],hpvals[3],hpvals[4]))
        elif (m[-1]=='R') :
            hpreq = ['adaptive_splined_raster_Nx','adaptive_splined_raster_Ny']
            hpopt = ['adaptive_splined_raster_a']
            hpvals = [None,None,-0.5]
            if (hyperparameters is None) :
                raise RuntimeError("hyperparameters must be provided to generate a model_image_splined_raster object.")
            for j in range(len(hpreq)) :
                if ( hpreq[j] in hyperparameters.keys() ) :
                    hpvals[j] = hyperparameters[hpreq[j]]
                else :
                    raise RuntimeError("%s must be provided in the hyperparameters passed to generate a model_image_splined_raster object."%(hpreq[j]))
            for j in range(len(hpopt)) :
                if ( hpopt[j] in hyperparameters.keys() ) :
                    hpvals[j+len(hpreq)] = hyperparameters[hpopt[j]]
            tagout.write("model_image_adaptive_splined_raster %i %i %g\n"%(hpvals[0],hpvals[1],hpvals[2]))
        else :
            raise RuntimeError("%s is not a valid model specifier in the ccm_mexico+ tag version set."%m[-1])
        if (m[0]=='s') :
            tagout.write("SUBTAG FINISH\n")

    # If a model_image_sum object:
    if (len(expanded_model_list)>1) :
        tagout.write("SUBTAG FINISH\n")

    # Finish tag file
    tagout.close()
    


def tagv1_find_subtag(tag) :
    """
    Given a tag that begins with SUBTAG START, find the subtag within the matching
    SUBTAG FINISH.

    Args:
      tag (list): List of tag lines.

    Returns:
      (list): List of tag lines.
    """

    # Make sure that the first line is indeed SUBTAG START
    if (tag[0]!="SUBTAG START") :
        RuntimeError("Invalid subtag!  Expected SUBTAG START.  Found %s."%(tag[0]))
    
    # Find index of matching SUBTAG FINISH
    subtag_level=1
    k=1
    while (subtag_level>0) :
        if (tag[k]=="SUBTAG START") :
            subtag_level = subtag_level+1
        elif (tag[k]=="SUBTAG FINISH") :
            subtag_level = subtag_level-1
        k = k+1

    return tag[1:(k-1)]
    
    
def construct_model_image_from_tagv1(tag,verbosity=0) :
    """
    Parses a tagvers-1.0 Themis tag and recursively constructs a model image.

    Args:
      tag (list) : List of tags, arranged as str on separate lines.
      verbosity (int): Verbosity level. 0 prints nothing. 1 prints tag information.

    Returns:
      (model_image, list) : The first :class:`model_image` object fully described within the tag; the remaining tag lines.
    """
    #print(tag)

    if (verbosity>0) :
        for j,l in enumerate(tag) :
            print("%i : %s"%(j,tag[j]))
        print("---------------------------------")

    if (tag[0]=='model_image_symmetric_gaussian') :
        return model_image_symmetric_gaussian(),tag[1:]

    elif (tag[0]=='model_image_asymmetric_gaussian') :
        return model_image_asymmetric_gaussian(),tag[1:]

    elif (tag[0]=='model_image_crescent') :
        return model_image_crescent(),tag[1:]

    elif (tag[0]=='model_image_xsring') :
        return model_image_xsring(),tag[1:]

    elif (tag[0].split()[0]=='model_image_mring') :
        toks = tag[0].split()
        return model_image_mring(int(toks[1])),tag[1:]
    
    elif (tag[0].split()[0]=='model_image_mring_floor') :
        toks = tag[0].split()
        return model_image_mring_floor(int(toks[1])),tag[1:]
    
    elif (tag[0]=='model_image_xsringauss') :
        return model_image_xsringauss(),tag[1:]
    
    elif (tag[0]=="model_image_xsring_ellip") :
        return model_image_xsring_ellip(),tag[1:]

    elif (tag[0].split()[0]=='model_image_splined_raster') :
        toks = tag[0].split()
        # return model_image_splined_raster(float(toks[1]),float(toks[2]),int(toks[3]),float(toks[4]),float(toks[5]),int(toks[6]),float(toks[7])),tag[1:]
        # return model_image_splined_raster(int(toks[1]),int(toks[2]),float(toks[3]),float(toks[4]),float(toks[5])),tag[1:]
        return model_image_splined_raster(int(toks[3]),int(toks[6]),float(toks[2])-float(toks[1]),float(toks[5])-float(toks[4]),float(toks[7])),tag[1:]

    elif (tag[0].split()[0]=='model_image_adaptive_splined_raster') :
        toks = tag[0].split()
        return model_image_adaptive_splined_raster(int(toks[1]),int(toks[2]),float(toks[3])),tag[1:]

    elif (tag[0]=='model_image_stretch') :
        subtag = tagv1_find_subtag(tag[1:])
        subimage,_ = construct_model_image_from_tagv1(subtag,verbosity=verbosity)
        return model_image_stretch(subimage),tag[(len(subtag)+3):]
    
    elif (tag[0]=='model_image_smooth') :
        subtag = tagv1_find_subtag(tag[1:])
        subimage,_ = construct_model_image_from_tagv1(subtag,verbosity=verbosity)
        return model_image_smooth(subimage),tag[(len(subtag)+3):]

    elif (tag[0].split()[0]=='model_image_sum') :
        offset_coordinates = tag[0].split()[1]
        subtag = tagv1_find_subtag(tag[1:])
        len_subtag = len(subtag)
        image_list = []
        while (len(subtag)>0) :
            subimage,subtag = construct_model_image_from_tagv1(subtag,verbosity=verbosity)
            image_list.append(subimage)
        return model_image_sum(image_list,offset_coordinates=offset_coordinates),tag[len_subtag+3:]

    elif (tag[0].split()[0]=='model_image_polynomial_variable') :
        reference_time = float(tag[0].split()[1])
        orders = [ int(order) for order in tag[0].split()[2:]]
        subtag = tagv1_find_subtag(tag[1:])
        subimage,_ = construct_model_image_from_tagv1(subtag,verbosity=verbosity)
        return model_image_polynomial_variable(subimage,orders,reference_time),tag[(len(subtag)+3):]

    else :
        raise RuntimeError("Unrecognized model tag %s"%(tag[0]))

    
def construct_model_image_from_tag_file(tag_file_name='model_image.tag', tagversion='tagvers-1.0',verbosity=0) :
    """
    Reads tag file produced by the :cpp:func:`Themis::model_image::write_model_tag_file` function 
    and returns an appropriate model image. Model tag files can be generated from ccm_mexico+ model 
    specification strings using :func:`write_model_tag_file_from_ccm_mexico`. For details about
    the available model tag syntax, see :cpp:func:`Themis::model_image::write_model_tag_file`.

    Args:
      tag_file_name (str): Name of the tag_file. Default: 'model_image.tag'
      tagversion (str): Version of tag system. Currently only tagvers-1.0 is implemented. Default 'tagvers-1.0'.
      verbosity (int): Verbosity level. 0 prints nothing. 1 prints tag information.

    Returns:
      (model_image): :class:`model_image` object of the corresponding model.
    """


    tagin = open(tag_file_name,'r')
    tag = tagin.readlines()
    tagin.close()
    
    tag = [l.strip('\n\r') for l in tag]
    tagversion_file = tag[0]
    tag = tag[1:]

    if (tagversion_file==tagversion) :
        image,tag = construct_model_image_from_tagv1(tag,verbosity=verbosity)
        if (len(tag)>0) :
            raise RuntimeError(("Remaining tag lines:"+len(tag)*("   %s\n"))%tuple(tag))
        return image
    else:
        raise RuntimeError("Tag versions other than tagvers-1.0 are not supported at this time.")


    
def plot_intensity_map(model_image, parameters, limits=None, shape=None, colormap='afmhot', Imin=0.0, Imax=None, in_radec=True, xlabel=None, ylabel=None, return_intensity_map=False, transfer_function='linear', verbosity=0) :
    """
    Plots an intensity map associated with a given :class:`model_image` object evaluated at a 
    specified set of parameters. A number of additional practical options may be passed. Access
    to a matplotlib pcolor object, the figure handle and axes hanldes are returned. Optionally,
    the intensity map is returned.

    Args:
      model_image (model_image): :class:`model_image` object to plot.
      parameters (list): List of parameters that define model_image intensity map.
      limits (float,list): Limits in uas on image size. If a single float is given, the limits are uniformly set. If a list is given, it must be in the form [xmin,xmax,ymin,ymax]. Default: 75
      shape (int,list): Number of pixels. If a single int is given, the number of pixels are uniformly set in both directions.  If a list is given, it must be in the form [Nx,Ny]. Default: 256
      colormap (matplotlib.colors.Colormap): A colormap name as specified in :mod:`matplotlib.cm`. Default: 'afmhot'.
      Imin (float): Minimum intensity for colormap. Default: 0 (though see transfer_function).
      Imax (float): Maximum intensity for colormap. Default: maximum intensity.
      in_radec (bool): If True, plots in :math:`\\Delta RA` and :math:`\\Delta Dec`.  If False, plots in sky-right Cartesian coordinates. Default: True
      xlabel (str): Label for xaxis. Default: ':math:`\\Delta RA (\\mu as)` if in_radec is True, :math:`\\Delta x (\\mu as)` if in_radec is False
      ylabel (str): Label for yaxis. Default: ':math:`\\Delta Dec (\\mu as)` if in_radec is True, :math:`\\Delta y (\\mu as)` if in_radec is False
      return_intensity_map (bool): If True returns the intensity map in addition to standard return items.
      transfer_function (str): Transfer function to plot.  Options are 'linear','sqrt','log'.  If 'log', if Imin=0 it will be set to Imax/1000.0 by default, else if Imin<0 it will be assumed to be a dynamic range and Imin = Imax * 10**(Imin).
      verbosity (int): Verbosity level. 0 prints nothing. 1 prints various elements of the plotting process. Passed to :func:`model_image.generate_intensity_map`. Default: 0.

    Returns :
      (matplotlib.pyplot.image,matplotlib.pyplot.axes,matplotlib.pyplot.fig,[numpy.ndarray,numpy.ndarray,numpy.ndarray]): Image handle; Figure object; Axes object; Optionally intensity map (x,y,I).
    """
    
    # Shape limits
    if (limits is None) :
        limits = [-75, 75, -75, 75]
    elif (isinstance(limits,list)) :
        limits = limits
    else :
        limits = [-limits, limits, -limits, limits]

    # Set shape
    if (shape is None) :
        shape = [256, 256]
    elif (isinstance(shape,list)) :
        shape = shape
    else :
        shape = [shape, shape]

    # Set labels
    if (xlabel is None) :
        if (in_radec) :
            xlabel=r'$\Delta$RA ($\mu$as)'
        else :
            xlabel=r'$\Delta$x ($\mu$as)'
    if (ylabel is None) :
        if (in_radec) :
            ylabel=r'$\Delta$Dec ($\mu$as)'
        else :
            ylabel=r'$\Delta$y ($\mu$as)'
        

    if (verbosity>0) :
        print("limits:",limits)
        print("shape:",shape)
    
    # Generate a set of pixels
    x,y = np.mgrid[limits[0]:limits[1]:shape[0]*1j,limits[2]:limits[3]:shape[1]*1j]
    # Generate a set of intensities (Jy/uas^2)
    I = model_image.intensity_map(x,y,parameters,verbosity=verbosity)
    
    # Flip x to flip x axis so that RA decreases right to left
    if (in_radec) :
        x = -x
    plt.gca().set_xlim(limits[0],limits[1])
    plt.gca().set_ylim(limits[2],limits[3])
    
    # Determine scale
    if (Imax is None) :
        Imax = np.max(I)

    if (verbosity>0) :
        print("Minimum/Maximum I: %g / %g"%(Imin,Imax))
        
    # Transfered I for plotting
    if (transfer_function=='linear') :
        tI = I/Imax
        Imin = Imin/Imax
        Imax = 1.0
    elif (transfer_function=='sqrt') :
        tI = np.sqrt(I/Imax)
        Imin = np.sqrt(Imin/Imax)
        Imax = 1.0
    elif (transfer_function=='log') :
        tI = np.log10(I/Imax)
        if (Imin==0) :
            Imin = np.log10(1.0e-3)
        elif (Imin>0) :
            Imin = np.log10(Imin/Imax)
        Imax = 0.0

    # Set background color in Axes
    cmap = cm.get_cmap(colormap)    
    plt.gca().set_facecolor(cmap(0.0))

    # Make plot
<<<<<<< HEAD
    #print("I think the colormap is:",colormap)
    h = plt.pcolor(x,y,tI,cmap=colormap,vmin=Imin,vmax=Imax)
=======
    h = plt.pcolormesh(x,y,tI,cmap=colormap,vmin=Imin,vmax=Imax,shading='auto')
>>>>>>> 54389285
    
    # Add labels
    plt.xlabel(xlabel)
    plt.ylabel(ylabel)
    
    # Fix aspect ratio
    plt.axis('square')

    # Fix x-axis to run in sky
    if (in_radec) :
        plt.gca().invert_xaxis()

    if (return_intensity_map) :
        return h,plt.gca(),plt.gcf(),x,y,I
    else:
        return h,plt.gca(),plt.gcf()
    
<|MERGE_RESOLUTION|>--- conflicted
+++ resolved
@@ -2346,12 +2346,7 @@
     plt.gca().set_facecolor(cmap(0.0))
 
     # Make plot
-<<<<<<< HEAD
-    #print("I think the colormap is:",colormap)
-    h = plt.pcolor(x,y,tI,cmap=colormap,vmin=Imin,vmax=Imax)
-=======
     h = plt.pcolormesh(x,y,tI,cmap=colormap,vmin=Imin,vmax=Imax,shading='auto')
->>>>>>> 54389285
     
     # Add labels
     plt.xlabel(xlabel)
